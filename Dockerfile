--- conflicted
+++ resolved
@@ -1,8 +1,4 @@
-<<<<<<< HEAD
-FROM golang:1.17-alpine as builder
-=======
 FROM golang:1.17.1-alpine as builder
->>>>>>> 24d69154
 ENV GO111MODULE=on
 ARG VERSION=0
 COPY . /docker-volume-linode
